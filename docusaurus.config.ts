--- conflicted
+++ resolved
@@ -103,20 +103,6 @@
           label: 'Developers',
         },
         {
-<<<<<<< HEAD
-          to: '/developers/api/garden-api',
-          type: 'doc',
-          position: 'left',
-          docId: 'developers/api/garden-api',
-          label: 'API',
-        },
-        {
-          type: 'docsVersionDropdown', // Add the version dropdown
-          position: 'right',
-        },
-        {
-=======
->>>>>>> f0309249
           href: 'https://github.com/catalogfi/garden.js',
           position: 'right',
           className: 'header-link header-github-link',
