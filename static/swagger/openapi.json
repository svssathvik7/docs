--- conflicted
+++ resolved
@@ -19,11 +19,7 @@
       "description": "Auth, Gasless, Orderbook server"
     },
     {
-<<<<<<< HEAD
-      "url":"https://quote.garden.finance",
-=======
       "url": "https://price.garden.finance",
->>>>>>> 00660acf
       "description": "Quote server"
     }
   ],
