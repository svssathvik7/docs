{
<<<<<<< HEAD
    "get": {
        "operationId": "strategies",
        "summary": "Get available strategies.",
        "description": "Retrieves a list of all available strategies.",
        "servers": [
            {
                "url": "https://quote.garden.finance"
            }
        ],
        "security": [],
        "responses": {
            "200": {
                "description": "Successfully retrieved strategies.",
                "content": {
                    "application/json": {
                        "schema": {
                            "type": "object",
                            "properties": {
                                "status": {
                                    "type": "string",
                                    "enum": [
                                        "Ok",
                                        "Error"
                                    ],
                                    "example": "Ok"
                                },
                                "data": {
                                    "type": "object",
                                    "description": "Retrieves a hashmap of strategies",
                                    "properties": {
                                        "id": {
                                            "type": "string",
                                            "description": "Unique identifier for the strategy.",
                                            "example": "ea56btyr"
                                        },
                                        "source_chain_address": {
                                            "type": "string",
                                            "description": "Address on the source chain.",
                                            "example": "0x661bA32eb5f86CaB358DDbB7F264b10c5825e2dd"
                                        },
                                        "dest_chain_address": {
                                            "type": "string",
                                            "description": "Address on the destination chain.",
                                            "example": "460f2e8ff81fc4e0a8e6ce7796704e3829e3e3eedb8db9390bdc51f4f04cf0a6"
                                        },
                                        "source_chain": {
                                            "type": "string",
                                            "description": "Name of the source chain.",
                                            "example": "ethereum_sepolia"
                                        },
                                        "dest_chain": {
                                            "type": "string",
                                            "description": "Name of the destination chain.",
                                            "example": "bitcoin_testnet"
                                        },
                                        "source_asset": {
                                            "type": "object",
                                            "properties": {
                                                "asset": {
                                                    "type": "string",
                                                    "example": "0x3C6a17b8cD92976D1D91E491c93c98cd81998265"
                                                },
                                                "token_id": {
                                                    "type": "string",
                                                    "example": "bitcoin"
                                                },
                                                "decimals": {
                                                    "type": "integer",
                                                    "description": "Number of decimals for the asset.",
                                                    "example": 8
                                                }
                                            },
                                            "description": "Asset on the source chain."
                                        },
                                        "dest_asset": {
                                            "type": "object",
                                            "properties": {
                                                "asset": {
                                                    "type": "string",
                                                    "example": "primary"
                                                },
                                                "token_id": {
                                                    "type": "string",
                                                    "example": "bitcoin"
                                                },
                                                "decimals": {
                                                    "type": "integer",
                                                    "description": "Number of decimals for the asset.",
                                                    "example": 8
                                                }
                                            },
                                            "description": "Asset on the destination chain."
                                        },
                                        "makers": {
                                            "type": "array",
                                            "items": {
                                                "type": "string",
                                                "example": ""
                                            },
                                            "description": "List of maker addresses."
                                        },
                                        "min_amount": {
                                            "type": "string",
                                            "format": "decimal",
                                            "description": "Minimum trade amount for the strategy."
                                        },
                                        "max_amount": {
                                            "type": "string",
                                            "format": "decimal",
                                            "description": "Maximum trade amount for the strategy."
                                        },
                                        "min_source_timelock": {
                                            "type": "integer",
                                            "format": "int64",
                                            "description": "Minimum timelock for the source chain."
                                        },
                                        "min_source_confirmations": {
                                            "type": "integer",
                                            "format": "int64",
                                            "description": "Minimum number of confirmations on the source chain."
                                        },
                                        "min_price": {
                                            "type": "number",
                                            "format": "float",
                                            "description": "Minimum price for the strategy."
                                        },
                                        "fee": {
                                            "type": "integer",
                                            "format": "int64",
                                            "description": "Fee in basis points (bips)."
                                        }
                                    }
                                }
                            }
=======
  "get": {
    "operationId": "strategies",
    "summary": "Get available strategies.",
    "description": "Retrieves a list of all available strategies.",
    "servers": [
      {
        "url": "https://price.garden.finance"
      }
    ],
    "security": [],
    "responses": {
      "200": {
        "description": "Successfully retrieved strategies.",
        "content": {
          "application/json": {
            "schema": {
              "type": "object",
              "properties": {
                "status": {
                  "type": "string",
                  "enum": ["Ok", "Error"],
                  "example": "Ok"
                },
                "data": {
                  "type": "object",
                  "description": "Retrieves a hashmap of strategies",
                  "properties": {
                    "id": {
                      "type": "string",
                      "description": "Unique identifier for the strategy.",
                      "example": "ea56btyr"
                    },
                    "source_chain_address": {
                      "type": "string",
                      "description": "Address on the source chain.",
                      "example": "0x661bA32eb5f86CaB358DDbB7F264b10c5825e2dd"
                    },
                    "dest_chain_address": {
                      "type": "string",
                      "description": "Address on the destination chain.",
                      "example": "460f2e8ff81fc4e0a8e6ce7796704e3829e3e3eedb8db9390bdc51f4f04cf0a6"
                    },
                    "source_chain": {
                      "type": "string",
                      "description": "Name of the source chain.",
                      "example": "ethereum_sepolia"
                    },
                    "dest_chain": {
                      "type": "string",
                      "description": "Name of the destination chain.",
                      "example": "bitcoin_testnet"
                    },
                    "source_asset": {
                      "type": "object",
                      "properties": {
                        "asset": {
                          "type": "string",
                          "example": "0x3C6a17b8cD92976D1D91E491c93c98cd81998265"
                        },
                        "token_id": {
                          "type": "string",
                          "example": "bitcoin"
                        },
                        "decimals": {
                          "type": "integer",
                          "description": "Number of decimals for the asset.",
                          "example": 8
                        }
                      },
                      "description": "Asset on the source chain."
                    },
                    "dest_asset": {
                      "type": "object",
                      "properties": {
                        "asset": {
                          "type": "string",
                          "example": "primary"
                        },
                        "token_id": {
                          "type": "string",
                          "example": "bitcoin"
                        },
                        "decimals": {
                          "type": "integer",
                          "description": "Number of decimals for the asset.",
                          "example": 8
>>>>>>> 00660acf
                        }
                      },
                      "description": "Asset on the destination chain."
                    },
                    "makers": {
                      "type": "array",
                      "items": {
                        "type": "string",
                        "example": ""
                      },
                      "description": "List of maker addresses."
                    },
                    "min_amount": {
                      "type": "string",
                      "format": "decimal",
                      "description": "Minimum trade amount for the strategy."
                    },
                    "max_amount": {
                      "type": "string",
                      "format": "decimal",
                      "description": "Maximum trade amount for the strategy."
                    },
                    "min_source_timelock": {
                      "type": "integer",
                      "format": "int64",
                      "description": "Minimum timelock for the source chain."
                    },
                    "min_source_confirmations": {
                      "type": "integer",
                      "format": "int64",
                      "description": "Minimum number of confirmations on the source chain."
                    },
                    "min_price": {
                      "type": "number",
                      "format": "float",
                      "description": "Minimum price for the strategy."
                    },
                    "fee": {
                      "type": "integer",
                      "format": "int64",
                      "description": "Fee in basis points (bips)."
                    }
                  }
                }
              }
            }
          }
        }
      }
    },
    "tags": ["Quote"]
  }
}<|MERGE_RESOLUTION|>--- conflicted
+++ resolved
@@ -1,140 +1,4 @@
 {
-<<<<<<< HEAD
-    "get": {
-        "operationId": "strategies",
-        "summary": "Get available strategies.",
-        "description": "Retrieves a list of all available strategies.",
-        "servers": [
-            {
-                "url": "https://quote.garden.finance"
-            }
-        ],
-        "security": [],
-        "responses": {
-            "200": {
-                "description": "Successfully retrieved strategies.",
-                "content": {
-                    "application/json": {
-                        "schema": {
-                            "type": "object",
-                            "properties": {
-                                "status": {
-                                    "type": "string",
-                                    "enum": [
-                                        "Ok",
-                                        "Error"
-                                    ],
-                                    "example": "Ok"
-                                },
-                                "data": {
-                                    "type": "object",
-                                    "description": "Retrieves a hashmap of strategies",
-                                    "properties": {
-                                        "id": {
-                                            "type": "string",
-                                            "description": "Unique identifier for the strategy.",
-                                            "example": "ea56btyr"
-                                        },
-                                        "source_chain_address": {
-                                            "type": "string",
-                                            "description": "Address on the source chain.",
-                                            "example": "0x661bA32eb5f86CaB358DDbB7F264b10c5825e2dd"
-                                        },
-                                        "dest_chain_address": {
-                                            "type": "string",
-                                            "description": "Address on the destination chain.",
-                                            "example": "460f2e8ff81fc4e0a8e6ce7796704e3829e3e3eedb8db9390bdc51f4f04cf0a6"
-                                        },
-                                        "source_chain": {
-                                            "type": "string",
-                                            "description": "Name of the source chain.",
-                                            "example": "ethereum_sepolia"
-                                        },
-                                        "dest_chain": {
-                                            "type": "string",
-                                            "description": "Name of the destination chain.",
-                                            "example": "bitcoin_testnet"
-                                        },
-                                        "source_asset": {
-                                            "type": "object",
-                                            "properties": {
-                                                "asset": {
-                                                    "type": "string",
-                                                    "example": "0x3C6a17b8cD92976D1D91E491c93c98cd81998265"
-                                                },
-                                                "token_id": {
-                                                    "type": "string",
-                                                    "example": "bitcoin"
-                                                },
-                                                "decimals": {
-                                                    "type": "integer",
-                                                    "description": "Number of decimals for the asset.",
-                                                    "example": 8
-                                                }
-                                            },
-                                            "description": "Asset on the source chain."
-                                        },
-                                        "dest_asset": {
-                                            "type": "object",
-                                            "properties": {
-                                                "asset": {
-                                                    "type": "string",
-                                                    "example": "primary"
-                                                },
-                                                "token_id": {
-                                                    "type": "string",
-                                                    "example": "bitcoin"
-                                                },
-                                                "decimals": {
-                                                    "type": "integer",
-                                                    "description": "Number of decimals for the asset.",
-                                                    "example": 8
-                                                }
-                                            },
-                                            "description": "Asset on the destination chain."
-                                        },
-                                        "makers": {
-                                            "type": "array",
-                                            "items": {
-                                                "type": "string",
-                                                "example": ""
-                                            },
-                                            "description": "List of maker addresses."
-                                        },
-                                        "min_amount": {
-                                            "type": "string",
-                                            "format": "decimal",
-                                            "description": "Minimum trade amount for the strategy."
-                                        },
-                                        "max_amount": {
-                                            "type": "string",
-                                            "format": "decimal",
-                                            "description": "Maximum trade amount for the strategy."
-                                        },
-                                        "min_source_timelock": {
-                                            "type": "integer",
-                                            "format": "int64",
-                                            "description": "Minimum timelock for the source chain."
-                                        },
-                                        "min_source_confirmations": {
-                                            "type": "integer",
-                                            "format": "int64",
-                                            "description": "Minimum number of confirmations on the source chain."
-                                        },
-                                        "min_price": {
-                                            "type": "number",
-                                            "format": "float",
-                                            "description": "Minimum price for the strategy."
-                                        },
-                                        "fee": {
-                                            "type": "integer",
-                                            "format": "int64",
-                                            "description": "Fee in basis points (bips)."
-                                        }
-                                    }
-                                }
-                            }
-=======
   "get": {
     "operationId": "strategies",
     "summary": "Get available strategies.",
@@ -221,7 +85,6 @@
                           "type": "integer",
                           "description": "Number of decimals for the asset.",
                           "example": 8
->>>>>>> 00660acf
                         }
                       },
                       "description": "Asset on the destination chain."
